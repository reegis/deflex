# -*- coding: utf-8 -*-

"""Work with the scenario data.

SPDX-FileCopyrightText: 2016-2019 Uwe Krien <krien@uni-bremen.de>

SPDX-License-Identifier: MIT
"""
__copyright__ = "Uwe Krien <krien@uni-bremen.de>"
__license__ = "MIT"

# Python libraries
import os
import sys
import calendar
import datetime
import shutil
import dill as pickle
from collections import namedtuple
import logging

# External libraries
import networkx as nx
import pandas as pd
from matplotlib import pyplot as plt
import math

# oemof libraries
<<<<<<< HEAD
from oemof import solph
from oemof.network import graph
from deflex import config as cfg
=======
from oemof.solph import (
    EnergySystem,
    Model,
    Bus,
    Source,
    Sink,
    Transformer,
    Flow,
)
from oemof.solph.components import GenericStorage
from oemof.tools import logger, helpers
from oemof.outputlib import processing
from oemof import graph
>>>>>>> 339aa6d2

if sys.getrecursionlimit() < 3000:
    sys.setrecursionlimit(3000)


class NodeDict(dict):
    __slots__ = ()

    def __setitem__(self, key, item):
        if super().get(key) is None:
            super().__setitem__(key, item)
        else:
            msg = (
                "Key '{0}' already exists. ".format(key)
                + "Duplicate keys are not allowed in a node dictionary."
            )
            raise KeyError(msg)


class Scenario:
    """
    Definition of a deflex scenario object.
    """

    def __init__(self, **kwargs):
        """

        Parameters
        ----------
        kwargs
        """
        self.name = kwargs.get("name", "unnamed_scenario")
        self.table_collection = kwargs.get("table_collection", {})
        self.year = kwargs.get("year", None)
        self.ignore_errors = kwargs.get("ignore_errors", False)
        self.round_values = kwargs.get("round_values", 0)
        self.model = kwargs.get("model", None)
        self.es = kwargs.get("es", None)
        self.results = None
        self.results_fn = kwargs.get("results_fn", None)
        self.debug = kwargs.get("debug", None)
        self.location = None
        self.map = None
        self.meta = kwargs.get("meta", None)

    def initialise_energy_system(self):
        if self.debug is True:
            number_of_time_steps = 3
        else:
            try:
                if calendar.isleap(self.year):
                    number_of_time_steps = 8784
                else:
                    number_of_time_steps = 8760
            except TypeError:
                msg = (
                    "You cannot create an EnergySystem with self.year={0}, "
                    "of type {1}."
                )
                raise TypeError(msg.format(self.year, type(self.year)))

        date_time_index = pd.date_range(
            "1/1/{0}".format(self.year), periods=number_of_time_steps, freq="H"
        )
        return EnergySystem(timeindex=date_time_index)

    def load_excel(self, filename=None):
        """Load scenario from an excel-file."""
        if filename is not None:
            self.location = filename
        xls = pd.ExcelFile(self.location)
        for sheet in xls.sheet_names:
            table_index_header = cfg.get_list("table_index_header", sheet)
            self.table_collection[sheet] = xls.parse(
                sheet,
                index_col=list(range(int(table_index_header[0]))),
                header=list(range(int(table_index_header[1]))),
            )
        return self

    def load_csv(self, path=None):
        """Load scenario from a csv-collection."""
        if path is not None:
            self.location = path
        for file in os.listdir(self.location):
            if file[-4:] == ".csv":
                name = file[:-4]
                table_index_header = cfg.get_list("table_index_header", name)
                filename = os.path.join(self.location, file)
                self.table_collection[name] = pd.read_csv(
                    filename,
                    index_col=list(range(int(table_index_header[0]))),
                    header=list(range(int(table_index_header[1]))),
                )
        return self

    def to_excel(self, filename):
        """Dump scenario into an excel-file."""
        # create path if it does not exist
        os.makedirs(os.path.dirname(filename), exist_ok=True)
        writer = pd.ExcelWriter(filename)
        for name, df in sorted(self.table_collection.items()):
            df.to_excel(writer, name)
        writer.save()
        logging.info("Scenario saved as excel file to {0}".format(filename))

    def to_csv(self, path):
        """Dump scenario into a csv-collection."""
        if os.path.isdir(path):
            shutil.rmtree(os.path.join(path))
        os.makedirs(path)

        for name, df in self.table_collection.items():
            name = name.replace(" ", "_") + ".csv"
            filename = os.path.join(path, name)
            df.to_csv(filename)
        logging.info("Scenario saved as csv-collection to {0}".format(path))

    def check_table(self, table_name):
        if self.table_collection[table_name].isnull().values.any():
            c = []
            for column in self.table_collection[table_name].columns:
                if self.table_collection[table_name][column].isnull().any():
                    c.append(column)
            msg = "Nan Values in the {0} table (columns: {1})."
            raise ValueError(msg.format(table_name, c))
        return self

    def create_nodes(self):
        pass

    def initialise_es(self, year=None):
        if year is not None:
            self.year = year
        self.es = self.initialise_energy_system()
        return self

    def add_nodes(self, nodes):
        """

        Parameters
        ----------
        nodes : dict
            Dictionary with a unique key and values of type oemof.network.Node.

        Returns
        -------
        self

        """
        if self.es is None:
            self.initialise_es()
        self.es.add(*nodes.values())
        return self

    def table2es(self):
        if self.es is None:
            self.es = self.initialise_energy_system()
        nodes = self.create_nodes()
        self.es.add(*nodes.values())
        return self

    def create_model(self):
        self.model = Model(self.es)
        return self

    def dump_es(self, filename):
        os.makedirs(os.path.dirname(filename), exist_ok=True)
        f = open(filename, "wb")
        if self.meta is None:
            if self.es.results is not None and "Meta" in self.es.results:
                self.meta = self.es.results["meta"]
        pickle.dump(self.meta, f)
        pickle.dump(self.es.__dict__, f)
        f.close()
        logging.info("Results dumped to {0}.".format(filename))

    def restore_es(self, filename=None):
        if filename is None:
            filename = self.results_fn
        else:
            self.results_fn = filename
        if self.es is None:
            self.es = EnergySystem()
        f = open(filename, "rb")
        self.meta = pickle.load(f)
        self.es.__dict__ = pickle.load(f)
        f.close()
        self.results = self.es.results["main"]
        logging.info("Results restored from {0}.".format(filename))

    def scenario_info(self, solver_name):
        sc_info = {
            "name": self.name,
            "datetime": datetime.datetime.now(),
            "year": self.year,
            "solver": solver_name,
        }
        return sc_info

    def solve(self, with_duals=False, tee=True, logfile=None, solver=None):
        logging.info("Optimising using {0}.".format(solver))

        if with_duals:
            self.model.receive_duals()

        if self.debug:
            filename = os.path.join(
                solph.helpers.extend_basic_path("lp_files"), "reegis.lp"
            )
            logging.info("Store lp-file in {0}.".format(filename))
            self.model.write(
                filename, io_options={"symbolic_solver_labels": True}
            )

        self.model.solve(
            solver=solver, solve_kwargs={"tee": tee, "logfile": logfile}
        )
<<<<<<< HEAD
        self.es.results["main"] = solph.processing.results(self.model)
        self.es.results["meta"] = solph.processing.meta_results(self.model)
        self.es.results["param"] = solph.processing.parameter_as_dict(self.es)
=======
        self.es.results["main"] = processing.results(self.model)
        self.es.results["meta"] = processing.meta_results(self.model)
        self.es.results["param"] = processing.parameter_as_dict(self.es)
>>>>>>> 339aa6d2
        self.es.results["meta"]["scenario"] = self.scenario_info(solver)
        self.es.results["meta"]["in_location"] = self.location
        self.es.results["meta"]["file_date"] = datetime.datetime.fromtimestamp(
            os.path.getmtime(self.location)
        )
        self.es.results["meta"]["solph_version"] = solph.__version__
        self.results = self.es.results["main"]

    def plot_nodes(self, show=None, filename=None, **kwargs):

        rm_nodes = kwargs.get("remove_nodes_with_substrings")

        g = graph.create_nx_graph(
            self.es, filename=filename, remove_nodes_with_substrings=rm_nodes
        )
        if show is True:
            draw_graph(g, **kwargs)
        return g


class Label(namedtuple("solph_label", ["cat", "tag", "subtag", "region"])):
    __slots__ = ()

    def __str__(self):
        return "_".join(map(str, self._asdict().values()))


class DeflexScenario(Scenario):
    def __init__(self, **kwargs):
        super().__init__(**kwargs)
        self.extra_regions = kwargs.get("extra_regions", list())

    def create_nodes(self):
        # Create  a special dictionary that will raise an error if a key is
        # updated. This avoids the
        nodes = NodeDict()

        # Local volatile sources
        add_volatile_sources(self.table_collection, nodes)

        # Decentralised heating systems
        if "decentralised_heat" in self.table_collection:
            add_decentralised_heating_systems(
                self.table_collection, nodes, self.extra_regions
            )

        # Local electricity demand
        add_electricity_demand(self.table_collection, nodes)

        # Local district heating demand
        add_district_heating_systems(self.table_collection, nodes)

        # Connect electricity buses with transmission
        add_transmission_lines_between_electricity_nodes(
            self.table_collection, nodes
        )

        # Local power plants as Transformer and ExtractionTurbineCHP (chp)
        add_power_and_heat_plants(
            self.table_collection, nodes, self.extra_regions
        )

        # Storages
        if "storages" in self.table_collection:
            add_storages(self.table_collection, nodes)

        if "mobility_mileage" in self.table_collection:
            add_conventional_mobility(self.table_collection, nodes)

        # Add shortage excess to every bus
        add_shortage_excess(nodes)
        return nodes


def create_fuel_bus_with_source(nodes, fuel, region, data):
    bus_label = Label("bus", "commodity", fuel.replace(" ", "_"), region)
    if bus_label not in nodes:
        nodes[bus_label] = Bus(label=bus_label)

    cs_label = Label("source", "commodity", fuel.replace(" ", "_"), region)

    if cs_label not in nodes:
        nodes[cs_label] = Source(
            label=cs_label,
            outputs={
<<<<<<< HEAD
                nodes[bus_label]: solph.Flow(
                    variable_costs=data.loc[fuel.replace("_", " "), "costs"],
                    emission=data.loc[fuel.replace("_", " "), "emission"],
=======
                nodes[bus_label]: Flow(
                    variable_costs=data.loc["costs", fuel.replace("_", " ")],
                    emission=data.loc["emission", fuel.replace("_", " ")],
>>>>>>> 339aa6d2
                )
            },
        )


def add_volatile_sources(table_collection, nodes):
    """

    Parameters
    ----------
    table_collection
    nodes

    Returns
    -------

    """
    logging.debug("Add volatile sources to nodes dictionary.")
    vs = table_collection["volatile_source"]

    for region in vs.index.get_level_values(0).unique():
        for vs_type in vs.loc[region].index:
            vs_label = Label("source", "ee", vs_type, region)
            capacity = vs.loc[(region, vs_type), "capacity"]
            try:
                feedin = table_collection["volatile_series"][region, vs_type]
            except KeyError:
                if capacity > 0:
                    msg = "Missing time series for {0} (capacity: {1}) in {2}."
                    raise ValueError(msg.format(vs_type, capacity, region))
                feedin = [0]
            bus_label = Label("bus", "electricity", "all", region)
            if bus_label not in nodes:
                nodes[bus_label] = Bus(label=bus_label)
            if capacity * sum(feedin) > 0:
                nodes[vs_label] = Source(
                    label=vs_label,
                    outputs={
<<<<<<< HEAD
                        nodes[bus_label]: solph.Flow(
                            fix=feedin, nominal_value=capacity, emission=0,
=======
                        nodes[bus_label]: Flow(
                            actual_value=feedin,
                            nominal_value=capacity,
                            fixed=True,
                            emission=0,
>>>>>>> 339aa6d2
                        )
                    },
                )


def add_decentralised_heating_systems(table_collection, nodes, extra_regions):
    logging.debug("Add decentralised_heating_systems to nodes dictionary.")
    cs = table_collection["commodity_source"].loc["DE"]
    dts = table_collection["demand_series"]
    dh = table_collection["decentralised_heat"]
    demand_regions = list({"DE_demand"}.union(set(extra_regions)))

    for d_region in demand_regions:
        region_name = d_region.replace("_demand", "")

        if region_name not in dh.index:
            data_name = "DE_demand"
        else:
            data_name = d_region

        fuels = [f for f in dh.loc[data_name].index if f in dts[d_region]]
        for fuel in fuels:
            src = dh.loc[(data_name, fuel), "source"]
            bus_label = Label(
                "bus", "commodity", src.replace(" ", "_"), region_name
            )

            # Check if source bus exists
            if bus_label not in nodes:
                create_fuel_bus_with_source(nodes, src, region_name, cs)

            # Create heating bus as Bus
            heat_bus_label = Label(
                "bus", "heat", fuel.replace(" ", "_"), region_name
            )
            nodes[heat_bus_label] = Bus(label=heat_bus_label)

            # Create heating system as Transformer
            trsf_label = Label(
                "trsf", "heat", fuel.replace(" ", "_"), region_name
            )

            efficiency = float(dh.loc[(data_name, fuel), "efficiency"])

            nodes[trsf_label] = Transformer(
                label=trsf_label,
                inputs={nodes[bus_label]: Flow()},
                outputs={nodes[heat_bus_label]: Flow()},
                conversion_factors={nodes[heat_bus_label]: efficiency},
            )

            # Create demand as Sink
            d_heat_demand_label = Label(
                "demand", "heat", fuel.replace(" ", "_"), region_name
            )
            nodes[d_heat_demand_label] = Sink(
                label=d_heat_demand_label,
                inputs={
<<<<<<< HEAD
                    nodes[heat_bus_label]: solph.Flow(
                        fix=dts[d_region, fuel], nominal_value=1,
=======
                    nodes[heat_bus_label]: Flow(
                        actual_value=dts[d_region, fuel],
                        nominal_value=1,
                        fixed=True,
>>>>>>> 339aa6d2
                    )
                },
            )


def add_electricity_demand(table_collection, nodes):
    logging.debug("Add local electricity demand to nodes dictionary.")
    dts = table_collection["demand_series"]
    dts.columns = dts.columns.swaplevel()
    for region in dts["electrical_load"].columns:
        if dts["electrical_load"][region].sum() > 0:
            bus_label = Label("bus", "electricity", "all", region)
            if bus_label not in nodes:
                nodes[bus_label] = Bus(label=bus_label)
            elec_demand_label = Label("demand", "electricity", "all", region)
            nodes[elec_demand_label] = Sink(
                label=elec_demand_label,
                inputs={
<<<<<<< HEAD
                    nodes[bus_label]: solph.Flow(
                        fix=dts["electrical_load", region], nominal_value=1,
=======
                    nodes[bus_label]: Flow(
                        actual_value=dts["electrical_load", region],
                        nominal_value=1,
                        fixed=True,
>>>>>>> 339aa6d2
                    )
                },
            )


def add_district_heating_systems(table_collection, nodes):
    logging.debug("Add district heating systems to nodes dictionary.")
    dts = table_collection["demand_series"]
<<<<<<< HEAD
    if "district heating" in ["demand_series"]:
        for region in dts["district heating"].columns:
            if dts["district heating"][region].sum() > 0:
                bus_label = Label("bus", "heat", "district", region)
                if bus_label not in nodes:
                    nodes[bus_label] = solph.Bus(label=bus_label)
                heat_demand_label = Label("demand", "heat", "district", region)
                nodes[heat_demand_label] = solph.Sink(
                    label=heat_demand_label,
                    inputs={
                        nodes[bus_label]: solph.Flow(
                            actual_value=dts["district heating", region],
                            nominal_value=1,
                            fixed=True,
                        )
                    },
                )
=======
    for region in dts["district heating"].columns:
        if dts["district heating"][region].sum() > 0:
            bus_label = Label("bus", "heat", "district", region)
            if bus_label not in nodes:
                nodes[bus_label] = Bus(label=bus_label)
            heat_demand_label = Label("demand", "heat", "district", region)
            nodes[heat_demand_label] = Sink(
                label=heat_demand_label,
                inputs={
                    nodes[bus_label]: Flow(
                        actual_value=dts["district heating", region],
                        nominal_value=1,
                        fixed=True,
                    )
                },
            )
>>>>>>> 339aa6d2


def add_transmission_lines_between_electricity_nodes(table_collection, nodes):
    logging.debug("Add transmission lines to nodes dictionary.")
    power_lines = table_collection["transmission"]["electrical"]
    for idx, values in power_lines.iterrows():
        b1, b2 = idx.split("-")
        lines = [(b1, b2), (b2, b1)]
        for line in lines:
            line_label = Label("line", "electricity", line[0], line[1])
            bus_label_in = Label("bus", "electricity", "all", line[0])
            bus_label_out = Label("bus", "electricity", "all", line[1])
            if bus_label_in not in nodes:
                raise ValueError(
                    "Bus {0} missing for power line from {0} to {1}".format(
                        bus_label_in, bus_label_out
                    )
                )
            if bus_label_out not in nodes:
                raise ValueError(
                    "Bus {0} missing for power line from {0} to {1}".format(
                        bus_label_out, bus_label_in
                    )
                )
            if values.capacity != float("inf"):
                logging.debug(
                    "Line {0} has a capacity of {1}".format(
                        line_label, values.capacity
                    )
                )
                nodes[line_label] = Transformer(
                    label=line_label,
                    inputs={nodes[bus_label_in]: Flow()},
                    outputs={
                        nodes[bus_label_out]: Flow(
                            nominal_value=values.capacity
                        )
                    },
                    conversion_factors={
                        nodes[bus_label_out]: values.efficiency
                    },
                )
            else:
                logging.debug(
                    "Line {0} has no capacity limit".format(line_label)
                )
                nodes[line_label] = Transformer(
                    label=line_label,
                    inputs={nodes[bus_label_in]: Flow()},
                    outputs={nodes[bus_label_out]: Flow()},
                    conversion_factors={
                        nodes[bus_label_out]: values.efficiency
                    },
                )


def add_power_and_heat_plants(table_collection, nodes, extra_regions):
    trsf = table_collection["transformer"]
    chp_hp = table_collection["chp_hp"]
    cs = table_collection["commodity_source"].loc["DE"]

    regions = set(trsf.index.get_level_values(0).unique()).union(
        set(chp_hp.index.get_level_values(0).unique())
    )

    for region in regions:
        bus_heat = Label("bus", "heat", "district", region)
        bus_elec = Label("bus", "electricity", "all", region)

        if bus_heat not in nodes:
            nodes[bus_heat] = solph.Bus(label=bus_heat)

        if region in chp_hp.index:
            chp_hp_fuels = set(chp_hp.loc[region, "fuel"].unique())
            chp_hp_regions = chp_hp.loc[region].index
        else:
            chp_hp_fuels = set()
            chp_hp_regions = []

        if region in trsf.index:
            trsf_fuels = set(trsf.loc[region, "fuel"].unique())
            trsf_regions = trsf.loc[region].index
        else:
            trsf_fuels = set()
            trsf_regions = []

        fuels = trsf_fuels.union(chp_hp_fuels)

        for fuel in fuels:
            # Connect to global fuel bus if not defined as extra region
            if region in extra_regions:
                bus_fuel = Label(
                    "bus", "commodity", fuel.replace(" ", "_"), region
                )
                if bus_fuel not in nodes:
                    create_fuel_bus_with_source(
                        nodes, fuel.replace(" ", "_"), region, cs
                    )
            else:
                bus_fuel = Label(
                    "bus", "commodity", fuel.replace(" ", "_"), "DE"
                )
                if bus_fuel not in nodes:
                    create_fuel_bus_with_source(
                        nodes, fuel.replace(" ", "_"), "DE", cs
                    )

        for plant in trsf_regions:
            idx = set(trsf.loc[region, plant].index).difference(("fuel",))
            trsf.loc[(region, plant), idx] = pd.to_numeric(
                trsf.loc[(region, plant), idx]
            )
            params = trsf.loc[region, plant]

            # Create power plants as 1x1 Transformer if capacity > 0
            if params.capacity > 0:
                # if downtime_factor is in the parameters, use it
                if hasattr(params, "downtime_factor"):
                    if math.isnan(params.downtime_factor):
                        trsf.loc[(region, plant), "capacity"] *= 1 - cfg.get(
                            "model", "default_downtime_factor"
                        )
                    else:
                        trsf.loc[(region, plant), "capacity"] *= (
                            1 - params.downtime_factor
                        )

                # Define output flow with or without summed_max attribute
                if params.limit_elec_pp == float("inf"):
                    outflow = Flow(nominal_value=params.capacity)
                else:
                    smax = params.limit_elec_pp / params.capacity
                    outflow = Flow(
                        nominal_value=params.capacity, summed_max=smax
                    )

                # if variable costs are defined add them to the outflow
                if hasattr(params, "variable_costs"):
                    if math.isnan(params.variable_costs):
                        vc = cfg.get("model", "default_variable_costs_pp")
                    else:
                        vc = params.variable_costs
                    outflow.variable_costs = solph.sequence(vc)

                plant_name = (
                    plant.replace(" - ", "_")
                    .replace(" ", "_")
                    .replace(".", "")
                )

                trsf_label = Label("trsf", "pp", plant_name, region)

                fuel_bus = Label(
                    "bus", "commodity", params.fuel.replace(" ", "_"), "DE"
                )
<<<<<<< HEAD

                nodes[trsf_label] = solph.Transformer(
                    label=trsf_label,
                    inputs={nodes[fuel_bus]: solph.Flow()},
=======
                nodes[trsf_label] = Transformer(
                    label=trsf_label,
                    inputs={nodes[bus_fuel]: Flow()},
>>>>>>> 339aa6d2
                    outputs={nodes[bus_elec]: outflow},
                    conversion_factors={nodes[bus_elec]: params.efficiency},
                )

        for plant in chp_hp_regions:
            idx = set(chp_hp.loc[region, plant].index).difference(("fuel",))
            chp_hp.loc[(region, plant), idx] = pd.to_numeric(
                chp_hp.loc[(region, plant), idx]
            )
            params = chp_hp.loc[region, plant]

            fuel_bus = Label(
                "bus", "commodity", params.fuel.replace(" ", "_"), "DE"
            )

            # Create chp plants as 1x2 Transformer
            if (
                hasattr(params, "capacity_heat_chp")
                and params.capacity_heat_chp > 0
            ):
                trsf_label = Label(
                    "trsf", "chp", params.fuel.replace(" ", "_"), region
                )

                smax = (params.limit_heat_chp / params.efficiency_heat_chp) / (
                    params.capacity_heat_chp / params.efficiency_heat_chp
                )

                nodes[trsf_label] = Transformer(
                    label=trsf_label,
                    inputs={
<<<<<<< HEAD
                        nodes[fuel_bus]: solph.Flow(
=======
                        nodes[bus_fuel]: Flow(
>>>>>>> 339aa6d2
                            nominal_value=(
                                params.capacity_heat_chp
                                / params.efficiency_heat_chp
                            ),
                            summed_max=smax,
                        )
                    },
                    outputs={
                        nodes[bus_elec]: Flow(),
                        nodes[bus_heat]: Flow(),
                    },
                    conversion_factors={
                        nodes[bus_elec]: params.efficiency_elec_chp,
                        nodes[bus_heat]: params.efficiency_heat_chp,
                    },
                )

            # Create heat plants as 1x1 Transformer
            if hasattr(params, "capacity_hp") and params.capacity_hp > 0:
                trsf_label = Label(
                    "trsf", "hp", params.fuel.replace(" ", "_"), region
                )
                smax = params.limit_hp / params.capacity_hp

                nodes[trsf_label] = Transformer(
                    label=trsf_label,
<<<<<<< HEAD
                    inputs={nodes[fuel_bus]: solph.Flow()},
=======
                    inputs={nodes[bus_fuel]: Flow()},
>>>>>>> 339aa6d2
                    outputs={
                        nodes[bus_heat]: Flow(
                            nominal_value=params.capacity_hp, summed_max=smax
                        )
                    },
                    conversion_factors={nodes[bus_heat]: params.efficiency_hp},
                )


def add_storages(table_collection, nodes):
    storages = table_collection["storages"]
    storages.index = storages.index.swaplevel()
    for region in storages.loc["phes"].index:
        storage_label = Label("storage", "electricity", "phes", region)
        bus_label = Label("bus", "electricity", "all", region)
<<<<<<< HEAD
        params = storages.loc["phes", region]
        nodes[storage_label] = solph.components.GenericStorage(
=======
        params = storages["phes"][region]
        nodes[storage_label] = GenericStorage(
>>>>>>> 339aa6d2
            label=storage_label,
            inputs={nodes[bus_label]: Flow(nominal_value=params.pump)},
            outputs={nodes[bus_label]: Flow(nominal_value=params.turbine)},
            nominal_storage_capacity=params.energy,
            loss_rate=0,
            initial_storage_level=None,
            inflow_conversion_factor=params.pump_eff,
            outflow_conversion_factor=params.turbine_eff,
        )


def add_conventional_mobility(table_collection, nodes):
    """

    Parameters
    ----------
    table_collection
    nodes

    Returns
    -------

    """
    mileage = table_collection["mobility_mileage"]["DE"]
    spec_demand = table_collection["mobility_spec_demand"]["DE"]
    energy_content = table_collection["mobility_energy_content"]["DE"]
    energy_tp = mileage.mul(spec_demand).mul(energy_content.iloc[0]) / 10 ** 6
    energy = energy_tp.sum()
    idx = table_collection["demand_series"].index
    oil_key = Label("bus", "commodity", "oil", "DE")
    for fuel in ["diesel", "petrol"]:
        fix_value = pd.Series(energy / len(idx), index=idx, dtype=float)
        fuel_label = Label("Usage", "mobility", fuel, "DE")
        nodes[fuel_label] = Sink(
            label=fuel_label,
            inputs={nodes[oil_key]: Flow(actual_value=fix_value)},
        )

    return nodes


def add_shortage_excess(nodes):
    bus_keys = [key for key in nodes.keys() if "bus" in key.cat]
    for key in bus_keys:
        excess_label = Label("excess", key.tag, key.subtag, key.region)
        nodes[excess_label] = Sink(
            label=excess_label, inputs={nodes[key]: Flow()}
        )
        shortage_label = Label("shortage", key.tag, key.subtag, key.region)
        nodes[shortage_label] = Source(
            label=shortage_label,
            outputs={nodes[key]: Flow(variable_costs=900)},
        )


def draw_graph(
    grph,
    edge_labels=True,
    node_color="#AFAFAF",
    edge_color="#CFCFCF",
    plot=True,
    node_size=2000,
    with_labels=True,
    arrows=True,
    layout="neato",
):
    """
    Draw a graph. This function will be removed in future versions.

    Parameters
    ----------
    grph : networkxGraph
        A graph to draw.
    edge_labels : boolean
        Use nominal values of flow as edge label
    node_color : dict or string
        Hex color code oder matplotlib color for each node. If string, all
        colors are the same.

    edge_color : string
        Hex color code oder matplotlib color for edge color.

    plot : boolean
        Show matplotlib plot.

    node_size : integer
        Size of nodes.

    with_labels : boolean
        Draw node labels.

    arrows : boolean
        Draw arrows on directed edges. Works only if an optimization_model has
        been passed.
    layout : string
        networkx graph layout, one of: neato, dot, twopi, circo, fdp, sfdp.
    """
    if type(node_color) is dict:
        node_color = [node_color.get(g, "#AFAFAF") for g in grph.nodes()]

    # set drawing options
    options = {
        "prog": "dot",
        "with_labels": with_labels,
        "node_color": node_color,
        "edge_color": edge_color,
        "node_size": node_size,
        "arrows": arrows,
    }

    # draw graph
    pos = nx.drawing.nx_agraph.graphviz_layout(grph, prog=layout)

    nx.draw(grph, pos=pos, **options)

    # add edge labels for all edges
    if edge_labels is True and plt:
        labels = nx.get_edge_attributes(grph, "weight")
        nx.draw_networkx_edge_labels(grph, pos=pos, edge_labels=labels)

    # show output
    if plot is True:
        plt.show()


if __name__ == "__main__":
    pass<|MERGE_RESOLUTION|>--- conflicted
+++ resolved
@@ -26,25 +26,9 @@
 import math
 
 # oemof libraries
-<<<<<<< HEAD
 from oemof import solph
 from oemof.network import graph
 from deflex import config as cfg
-=======
-from oemof.solph import (
-    EnergySystem,
-    Model,
-    Bus,
-    Source,
-    Sink,
-    Transformer,
-    Flow,
-)
-from oemof.solph.components import GenericStorage
-from oemof.tools import logger, helpers
-from oemof.outputlib import processing
-from oemof import graph
->>>>>>> 339aa6d2
 
 if sys.getrecursionlimit() < 3000:
     sys.setrecursionlimit(3000)
@@ -65,17 +49,7 @@
 
 
 class Scenario:
-    """
-    Definition of a deflex scenario object.
-    """
-
     def __init__(self, **kwargs):
-        """
-
-        Parameters
-        ----------
-        kwargs
-        """
         self.name = kwargs.get("name", "unnamed_scenario")
         self.table_collection = kwargs.get("table_collection", {})
         self.year = kwargs.get("year", None)
@@ -109,7 +83,7 @@
         date_time_index = pd.date_range(
             "1/1/{0}".format(self.year), periods=number_of_time_steps, freq="H"
         )
-        return EnergySystem(timeindex=date_time_index)
+        return solph.EnergySystem(timeindex=date_time_index)
 
     def load_excel(self, filename=None):
         """Load scenario from an excel-file."""
@@ -208,7 +182,7 @@
         return self
 
     def create_model(self):
-        self.model = Model(self.es)
+        self.model = solph.Model(self.es)
         return self
 
     def dump_es(self, filename):
@@ -228,7 +202,7 @@
         else:
             self.results_fn = filename
         if self.es is None:
-            self.es = EnergySystem()
+            self.es = solph.EnergySystem()
         f = open(filename, "rb")
         self.meta = pickle.load(f)
         self.es.__dict__ = pickle.load(f)
@@ -263,15 +237,9 @@
         self.model.solve(
             solver=solver, solve_kwargs={"tee": tee, "logfile": logfile}
         )
-<<<<<<< HEAD
         self.es.results["main"] = solph.processing.results(self.model)
         self.es.results["meta"] = solph.processing.meta_results(self.model)
         self.es.results["param"] = solph.processing.parameter_as_dict(self.es)
-=======
-        self.es.results["main"] = processing.results(self.model)
-        self.es.results["meta"] = processing.meta_results(self.model)
-        self.es.results["param"] = processing.parameter_as_dict(self.es)
->>>>>>> 339aa6d2
         self.es.results["meta"]["scenario"] = self.scenario_info(solver)
         self.es.results["meta"]["in_location"] = self.location
         self.es.results["meta"]["file_date"] = datetime.datetime.fromtimestamp(
@@ -349,23 +317,17 @@
 def create_fuel_bus_with_source(nodes, fuel, region, data):
     bus_label = Label("bus", "commodity", fuel.replace(" ", "_"), region)
     if bus_label not in nodes:
-        nodes[bus_label] = Bus(label=bus_label)
+        nodes[bus_label] = solph.Bus(label=bus_label)
 
     cs_label = Label("source", "commodity", fuel.replace(" ", "_"), region)
 
     if cs_label not in nodes:
-        nodes[cs_label] = Source(
+        nodes[cs_label] = solph.Source(
             label=cs_label,
             outputs={
-<<<<<<< HEAD
                 nodes[bus_label]: solph.Flow(
                     variable_costs=data.loc[fuel.replace("_", " "), "costs"],
                     emission=data.loc[fuel.replace("_", " "), "emission"],
-=======
-                nodes[bus_label]: Flow(
-                    variable_costs=data.loc["costs", fuel.replace("_", " ")],
-                    emission=data.loc["emission", fuel.replace("_", " ")],
->>>>>>> 339aa6d2
                 )
             },
         )
@@ -399,21 +361,13 @@
                 feedin = [0]
             bus_label = Label("bus", "electricity", "all", region)
             if bus_label not in nodes:
-                nodes[bus_label] = Bus(label=bus_label)
+                nodes[bus_label] = solph.Bus(label=bus_label)
             if capacity * sum(feedin) > 0:
-                nodes[vs_label] = Source(
+                nodes[vs_label] = solph.Source(
                     label=vs_label,
                     outputs={
-<<<<<<< HEAD
                         nodes[bus_label]: solph.Flow(
                             fix=feedin, nominal_value=capacity, emission=0,
-=======
-                        nodes[bus_label]: Flow(
-                            actual_value=feedin,
-                            nominal_value=capacity,
-                            fixed=True,
-                            emission=0,
->>>>>>> 339aa6d2
                         )
                     },
                 )
@@ -449,7 +403,7 @@
             heat_bus_label = Label(
                 "bus", "heat", fuel.replace(" ", "_"), region_name
             )
-            nodes[heat_bus_label] = Bus(label=heat_bus_label)
+            nodes[heat_bus_label] = solph.Bus(label=heat_bus_label)
 
             # Create heating system as Transformer
             trsf_label = Label(
@@ -458,10 +412,10 @@
 
             efficiency = float(dh.loc[(data_name, fuel), "efficiency"])
 
-            nodes[trsf_label] = Transformer(
+            nodes[trsf_label] = solph.Transformer(
                 label=trsf_label,
-                inputs={nodes[bus_label]: Flow()},
-                outputs={nodes[heat_bus_label]: Flow()},
+                inputs={nodes[bus_label]: solph.Flow()},
+                outputs={nodes[heat_bus_label]: solph.Flow()},
                 conversion_factors={nodes[heat_bus_label]: efficiency},
             )
 
@@ -469,18 +423,11 @@
             d_heat_demand_label = Label(
                 "demand", "heat", fuel.replace(" ", "_"), region_name
             )
-            nodes[d_heat_demand_label] = Sink(
+            nodes[d_heat_demand_label] = solph.Sink(
                 label=d_heat_demand_label,
                 inputs={
-<<<<<<< HEAD
                     nodes[heat_bus_label]: solph.Flow(
                         fix=dts[d_region, fuel], nominal_value=1,
-=======
-                    nodes[heat_bus_label]: Flow(
-                        actual_value=dts[d_region, fuel],
-                        nominal_value=1,
-                        fixed=True,
->>>>>>> 339aa6d2
                     )
                 },
             )
@@ -494,20 +441,13 @@
         if dts["electrical_load"][region].sum() > 0:
             bus_label = Label("bus", "electricity", "all", region)
             if bus_label not in nodes:
-                nodes[bus_label] = Bus(label=bus_label)
+                nodes[bus_label] = solph.Bus(label=bus_label)
             elec_demand_label = Label("demand", "electricity", "all", region)
-            nodes[elec_demand_label] = Sink(
+            nodes[elec_demand_label] = solph.Sink(
                 label=elec_demand_label,
                 inputs={
-<<<<<<< HEAD
                     nodes[bus_label]: solph.Flow(
                         fix=dts["electrical_load", region], nominal_value=1,
-=======
-                    nodes[bus_label]: Flow(
-                        actual_value=dts["electrical_load", region],
-                        nominal_value=1,
-                        fixed=True,
->>>>>>> 339aa6d2
                     )
                 },
             )
@@ -516,7 +456,6 @@
 def add_district_heating_systems(table_collection, nodes):
     logging.debug("Add district heating systems to nodes dictionary.")
     dts = table_collection["demand_series"]
-<<<<<<< HEAD
     if "district heating" in ["demand_series"]:
         for region in dts["district heating"].columns:
             if dts["district heating"][region].sum() > 0:
@@ -534,24 +473,6 @@
                         )
                     },
                 )
-=======
-    for region in dts["district heating"].columns:
-        if dts["district heating"][region].sum() > 0:
-            bus_label = Label("bus", "heat", "district", region)
-            if bus_label not in nodes:
-                nodes[bus_label] = Bus(label=bus_label)
-            heat_demand_label = Label("demand", "heat", "district", region)
-            nodes[heat_demand_label] = Sink(
-                label=heat_demand_label,
-                inputs={
-                    nodes[bus_label]: Flow(
-                        actual_value=dts["district heating", region],
-                        nominal_value=1,
-                        fixed=True,
-                    )
-                },
-            )
->>>>>>> 339aa6d2
 
 
 def add_transmission_lines_between_electricity_nodes(table_collection, nodes):
@@ -582,11 +503,11 @@
                         line_label, values.capacity
                     )
                 )
-                nodes[line_label] = Transformer(
+                nodes[line_label] = solph.Transformer(
                     label=line_label,
-                    inputs={nodes[bus_label_in]: Flow()},
+                    inputs={nodes[bus_label_in]: solph.Flow()},
                     outputs={
-                        nodes[bus_label_out]: Flow(
+                        nodes[bus_label_out]: solph.Flow(
                             nominal_value=values.capacity
                         )
                     },
@@ -598,10 +519,10 @@
                 logging.debug(
                     "Line {0} has no capacity limit".format(line_label)
                 )
-                nodes[line_label] = Transformer(
+                nodes[line_label] = solph.Transformer(
                     label=line_label,
-                    inputs={nodes[bus_label_in]: Flow()},
-                    outputs={nodes[bus_label_out]: Flow()},
+                    inputs={nodes[bus_label_in]: solph.Flow()},
+                    outputs={nodes[bus_label_out]: solph.Flow()},
                     conversion_factors={
                         nodes[bus_label_out]: values.efficiency
                     },
@@ -681,10 +602,10 @@
 
                 # Define output flow with or without summed_max attribute
                 if params.limit_elec_pp == float("inf"):
-                    outflow = Flow(nominal_value=params.capacity)
+                    outflow = solph.Flow(nominal_value=params.capacity)
                 else:
                     smax = params.limit_elec_pp / params.capacity
-                    outflow = Flow(
+                    outflow = solph.Flow(
                         nominal_value=params.capacity, summed_max=smax
                     )
 
@@ -707,16 +628,10 @@
                 fuel_bus = Label(
                     "bus", "commodity", params.fuel.replace(" ", "_"), "DE"
                 )
-<<<<<<< HEAD
 
                 nodes[trsf_label] = solph.Transformer(
                     label=trsf_label,
                     inputs={nodes[fuel_bus]: solph.Flow()},
-=======
-                nodes[trsf_label] = Transformer(
-                    label=trsf_label,
-                    inputs={nodes[bus_fuel]: Flow()},
->>>>>>> 339aa6d2
                     outputs={nodes[bus_elec]: outflow},
                     conversion_factors={nodes[bus_elec]: params.efficiency},
                 )
@@ -745,14 +660,10 @@
                     params.capacity_heat_chp / params.efficiency_heat_chp
                 )
 
-                nodes[trsf_label] = Transformer(
+                nodes[trsf_label] = solph.Transformer(
                     label=trsf_label,
                     inputs={
-<<<<<<< HEAD
                         nodes[fuel_bus]: solph.Flow(
-=======
-                        nodes[bus_fuel]: Flow(
->>>>>>> 339aa6d2
                             nominal_value=(
                                 params.capacity_heat_chp
                                 / params.efficiency_heat_chp
@@ -761,8 +672,8 @@
                         )
                     },
                     outputs={
-                        nodes[bus_elec]: Flow(),
-                        nodes[bus_heat]: Flow(),
+                        nodes[bus_elec]: solph.Flow(),
+                        nodes[bus_heat]: solph.Flow(),
                     },
                     conversion_factors={
                         nodes[bus_elec]: params.efficiency_elec_chp,
@@ -777,15 +688,11 @@
                 )
                 smax = params.limit_hp / params.capacity_hp
 
-                nodes[trsf_label] = Transformer(
+                nodes[trsf_label] = solph.Transformer(
                     label=trsf_label,
-<<<<<<< HEAD
                     inputs={nodes[fuel_bus]: solph.Flow()},
-=======
-                    inputs={nodes[bus_fuel]: Flow()},
->>>>>>> 339aa6d2
                     outputs={
-                        nodes[bus_heat]: Flow(
+                        nodes[bus_heat]: solph.Flow(
                             nominal_value=params.capacity_hp, summed_max=smax
                         )
                     },
@@ -799,16 +706,13 @@
     for region in storages.loc["phes"].index:
         storage_label = Label("storage", "electricity", "phes", region)
         bus_label = Label("bus", "electricity", "all", region)
-<<<<<<< HEAD
         params = storages.loc["phes", region]
         nodes[storage_label] = solph.components.GenericStorage(
-=======
-        params = storages["phes"][region]
-        nodes[storage_label] = GenericStorage(
->>>>>>> 339aa6d2
             label=storage_label,
-            inputs={nodes[bus_label]: Flow(nominal_value=params.pump)},
-            outputs={nodes[bus_label]: Flow(nominal_value=params.turbine)},
+            inputs={nodes[bus_label]: solph.Flow(nominal_value=params.pump)},
+            outputs={
+                nodes[bus_label]: solph.Flow(nominal_value=params.turbine)
+            },
             nominal_storage_capacity=params.energy,
             loss_rate=0,
             initial_storage_level=None,
@@ -851,13 +755,13 @@
     bus_keys = [key for key in nodes.keys() if "bus" in key.cat]
     for key in bus_keys:
         excess_label = Label("excess", key.tag, key.subtag, key.region)
-        nodes[excess_label] = Sink(
-            label=excess_label, inputs={nodes[key]: Flow()}
+        nodes[excess_label] = solph.Sink(
+            label=excess_label, inputs={nodes[key]: solph.Flow()}
         )
         shortage_label = Label("shortage", key.tag, key.subtag, key.region)
-        nodes[shortage_label] = Source(
+        nodes[shortage_label] = solph.Source(
             label=shortage_label,
-            outputs={nodes[key]: Flow(variable_costs=900)},
+            outputs={nodes[key]: solph.Flow(variable_costs=900)},
         )
 
 
