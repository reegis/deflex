--- conflicted
+++ resolved
@@ -21,7 +21,6 @@
         return fh.read()
 
 
-github = "@https://github.com/"
 setup(
     name='deflex',
     version='0.2.0b0',
@@ -74,7 +73,6 @@
     ],
     python_requires='>=3.6',
     install_requires=[
-<<<<<<< HEAD
         "oemof.solph > 0.4",
         "pandas > 1.0",
         "requests",
@@ -84,25 +82,11 @@
         "xlrd >= 1.2.0",
         "xlwt >= 1.3.0",
         "dill >= 0.3.3",
-=======
-        "oemof.solph == 0.4.1",
-        "pandas == 1.1.4",
-        "reegis{0}reegis/reegis/archive/phd.zip".format(github),
-        "demandlib{0}oemof/demandlib/archive/v0.1.7b1.zip".format(github),
-        "workalendar == 13.0.0",
-        "networkx == 2.5",
-        "numpy == 1.19.4",
-        "rtree == 0.9.4",
-        "xlrd == 1.2.0",
-        "xlwt == 1.3.0",
-        "dill == 0.3.3",
-        "matplotlib == 3.3.3",
->>>>>>> 7d24823d
     ],
     extras_require={
-        # eg:
-        #   'rst': ['docutils>=0.11'],
-        #   ':python_version=="2.6"': ['argparse'],
+        "dev": ["pytest", "sphinx", "sphinx_rtd_theme", "requests"],
+        "plot": ["pygraphviz"],
+        "dummy": ["oemof"],
     },
     package_data={
         "deflex": [
