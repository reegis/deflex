--- conflicted
+++ resolved
@@ -414,64 +414,6 @@
     Name of the energy source specified in the previous sheet.
 
 
-<<<<<<< HEAD
-Electricity storages
-++++++++++++++++++++
-
-``key:`` 'electricity storages', ``value:`` `pandas.DataFrame() <https://pandas.pydata.org/pandas-docs/stable/reference/api/pandas.DataFrame.html>`_
-
-All types of electricity storages can be defined in this table. All different
-storage technologies (pumped hydro, batteries, compressed air, etc) have to be
-entered in a general way. Each row can indicate one storage or a group of
-storages. It is possible to add additional columns for information purposes.
-
-+------+-----+----------------+---------------+-----------------+--------------------+-------------------+----------------------+-----------+
-|      |     | energy content | energy inflow | charge capacity | discharge capacity | charge efficiency | discharge efficiency | loss rate |
-+------+-----+----------------+---------------+-----------------+--------------------+-------------------+----------------------+-----------+
-| DE01 | S1  |                |               |                 |                    |                   |                      |           |
-+------+-----+----------------+---------------+-----------------+--------------------+-------------------+----------------------+-----------+
-|      | S2  |                |               |                 |                    |                   |                      |           |
-+------+-----+----------------+---------------+-----------------+--------------------+-------------------+----------------------+-----------+
-| DE02 | S2  |                |               |                 |                    |                   |                      |           |
-+------+-----+----------------+---------------+-----------------+--------------------+-------------------+----------------------+-----------+
-| ...  | ... | ...            | ...           | ...             | ...                | ...               | ...                  | ...       |
-+------+-----+----------------+---------------+-----------------+--------------------+-------------------+----------------------+-----------+
-
-**INDEX**
-
-level 0: ``str``
-    Region (e.g. DE01, DE02).
-level 1: ``str``
-    Name, arbitrary.
-    
-**COLUMNS**
-
-energy content: ``float``, [MWh]
-    The maximum energy content of a storage or a group storages.
-
-energy inflow: ``float``, [MWh]
-    The amount of energy that will feed into the storage of the model period in
-    MWh. For example a river into a pumped hydroelectric energy storage.
-    
-charge capacity: ``float``, [MW]
-    Maximum capacity to charge the storage or the group of storages.
-    
-discharge capacity: ``float``, [MW]
-    Maximum capacity to discharge the storage or the group of storages.
-
-charge efficiency: ``float``, [-]
-    Charging efficiency of the storage or the group of storages.
-    
-discharge efficiency: ``float``, [-]
-    Discharging efficiency of the storage or the group of storages.
-    
-loss rate: ``float``, [-]
-    The relative loss of the energy content of the storage. For example a loss
-    rate or `0.01` means that the energy content of the storage will be
-    reduced by `1%` in each time step.
-
-=======
->>>>>>> 5b02c8fc
     
 Power lines
 +++++++++++
